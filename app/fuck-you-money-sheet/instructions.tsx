import Image from "next/image";
import GetItHereButton from "./getItHereButton";

export default function Instructions() {
  return (
    <section id="instructions">
      <h2>Instructions</h2>
      <p className="text-gray-700">The sheet below is all you need to get tracking.</p>
      <GetItHereButton />
      <p className="text-gray-700">Hop in and make a copy.</p>
      <div className="mt-6">
        <Image
          width={760 / 2}
          height={546 / 2}
          src="/f-you-make-a-copy.png"
          className="rounded-md shadow-lg"
          alt="Copy the template sheet"
        />
      </div>
      <p className="text-gray-700">
        Next, get the{" "}
        <a
          href="https://workspace.google.com/u/0/marketplace/app/expense_sorted/456363921097?flow_type=2"
          className="text-primary hover:text-primary-dark underline"
          target="_blank"
          rel="noopener noreferrer"
        >
          Expense Sorted extension
        </a>{" "}
        from the Google Sheets™ Extension Marketplace
      </p>
      <div className="mt-6">
        <Image
          width={1306 / 1.5}
          height={1230 / 1.5}
          src="/f-you-money-expense-sorted-extension.png"
          className="rounded-md shadow-lg"
          alt="Copy the template sheet"
        />
      </div>
      <p className="text-gray-700">Every month then do the following:</p>
      <ol className="list-decimal ml-8 text-gray-700 mx-auto space-y-6">
        <li>
          Start off by training the model on your current expenses. That way it will now, how to categorise your future
          expenses.
          <div className="mt-6">
            <Image
              width={1306}
              height={1229}
              src="/f-you-money-expense-detail.png"
              className="rounded-md shadow-lg"
              alt="Add your income to the sheet"
              sizes="(max-width: 768px) 100vw, 768px"
              quality={100}
            />
          </div>
        </li>
        <li>Check the Stats and Log tabs for progress.</li>
        <li>
          Add your new expenses from your bank account to the new_transactions sheet and categorise your expenses via
          the Expense Sorted extension
          <div className="mt-6">
            <Image
              width={929}
              height={327}
              src="/f-you-money-new_transactions.png"
              className="rounded-md shadow-lg"
              alt="Add new expenses"
            />
          </div>
        </li>
        <li>Once complete, copy all transactions over to the Expense-Detail tab and adjust categories as needed.</li>
        <li>
          Copy over a new row in the Monthly Expense tab and fill in the new month.
          <div className="mt-6">
            <Image
              width={865}
              height={372}
              src="/f-you-money-monthly-expenses.png"
              className="rounded-md shadow-lg"
              alt="Copy over a new row in the Monthly Expense tab and fill in the new month."
            />
          </div>
        </li>
        <li>
          Review spending, saving, and run-rate in the Expenses vs. Saving tab.
          <div className="mt-6">
            <Image
              width={1200}
              height={1076}
              src="/f-you-money-expense-vs-savings.png"
              className="rounded-md shadow-lg"
              alt="Review spending, saving, and run-rate in the Expenses vs. Saving tab."
              sizes="(max-width: 768px) 100vw, 768px"
              quality={100}
            />
          </div>
        </li>
        <li>Start building your financial freedom fund</li>
      </ol>
      <p className="text-gray-700 mt-6">
        To get into the right mood of why to use this, I recommend reading this:{" "}
        <a
<<<<<<< HEAD
          href="https://florianstrauf.substack.com/p/fuck-you-money-doesnt-mean-you-need"
=======
          href="https://ffstrauf.substack.com/p/fuck-you-money-doesnt-mean-you-need"
>>>>>>> 943509fb
          className="text-primary hover:text-primary-dark underline"
        >
          Financial Freedom Doesn't Mean You Need To Be Rich
        </a>
      </p>
    </section>
  );
}<|MERGE_RESOLUTION|>--- conflicted
+++ resolved
@@ -5,6 +5,9 @@
   return (
     <section id="instructions">
       <h2>Instructions</h2>
+      <p className="text-gray-700">The sheet below is all you need to get tracking.</p>
+      <GetItHereButton />
+      <p className="text-gray-700">Hop in and make a copy.</p>
       <p className="text-gray-700">The sheet below is all you need to get tracking.</p>
       <GetItHereButton />
       <p className="text-gray-700">Hop in and make a copy.</p>
@@ -20,6 +23,8 @@
       <p className="text-gray-700">
         Next, get the{" "}
         <a
+        Next, get the{" "}
+        <a
           href="https://workspace.google.com/u/0/marketplace/app/expense_sorted/456363921097?flow_type=2"
           className="text-primary hover:text-primary-dark underline"
           target="_blank"
@@ -28,8 +33,11 @@
           Expense Sorted extension
         </a>{" "}
         from the Google Sheets™ Extension Marketplace
+        </a>{" "}
+        from the Google Sheets™ Extension Marketplace
       </p>
       <div className="mt-6">
+        <Image
         <Image
           width={1306 / 1.5}
           height={1230 / 1.5}
@@ -38,9 +46,12 @@
           alt="Copy the template sheet"
         />
       </div>
+      </div>
       <p className="text-gray-700">Every month then do the following:</p>
       <ol className="list-decimal ml-8 text-gray-700 mx-auto space-y-6">
         <li>
+          Start off by training the model on your current expenses. That way it will now, how to categorise your future
+          expenses.
           Start off by training the model on your current expenses. That way it will now, how to categorise your future
           expenses.
           <div className="mt-6">
@@ -56,7 +67,10 @@
           </div>
         </li>
         <li>Check the Stats and Log tabs for progress.</li>
+        <li>Check the Stats and Log tabs for progress.</li>
         <li>
+          Add your new expenses from your bank account to the new_transactions sheet and categorise your expenses via
+          the Expense Sorted extension
           Add your new expenses from your bank account to the new_transactions sheet and categorise your expenses via
           the Expense Sorted extension
           <div className="mt-6">
@@ -69,6 +83,7 @@
             />
           </div>
         </li>
+        <li>Once complete, copy all transactions over to the Expense-Detail tab and adjust categories as needed.</li>
         <li>Once complete, copy all transactions over to the Expense-Detail tab and adjust categories as needed.</li>
         <li>
           Copy over a new row in the Monthly Expense tab and fill in the new month.
@@ -101,11 +116,7 @@
       <p className="text-gray-700 mt-6">
         To get into the right mood of why to use this, I recommend reading this:{" "}
         <a
-<<<<<<< HEAD
-          href="https://florianstrauf.substack.com/p/fuck-you-money-doesnt-mean-you-need"
-=======
           href="https://ffstrauf.substack.com/p/fuck-you-money-doesnt-mean-you-need"
->>>>>>> 943509fb
           className="text-primary hover:text-primary-dark underline"
         >
           Financial Freedom Doesn't Mean You Need To Be Rich
