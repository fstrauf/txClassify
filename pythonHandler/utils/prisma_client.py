--- conflicted
+++ resolved
@@ -321,32 +321,6 @@
         """Get the subscription status for a user."""
         try:
             self.connect()
-<<<<<<< HEAD
-            # Updated query to work with new schema where subscriptions are in separate table
-            # First check if user exists and has an active subscription
-            query = '''
-                SELECT s.status as "subscriptionStatus"
-                FROM users u
-                LEFT JOIN subscriptions s ON u.id = s."userId" 
-                WHERE u.id = %s 
-                AND (s.status = 'ACTIVE' OR s.status IS NULL)
-                ORDER BY s."createdAt" DESC
-                LIMIT 1
-            '''
-            results = self.execute_query(query, (user_id,))
-            
-            if results:
-                status = results[0].get("subscriptionStatus")
-                if status:
-                    return status
-                else:
-                    # No subscription found, but user exists - treat as TRIALING for testing
-                    logger.info(f"No subscription found for user {user_id}, treating as TRIALING for development")
-                    return "TRIALING"
-            else:
-                # User not found
-                logger.warning(f"User not found for user ID: {user_id}")
-=======
             # Query the subscriptions table to get the most recent active subscription
             query = '''
                 SELECT status FROM subscriptions 
@@ -360,7 +334,6 @@
             else:
                 # Return None if user not found or no subscription found
                 logger.warning(f"Subscription status not found for user ID: {user_id}")
->>>>>>> badc42f7
                 return None
                 
         except Exception as e:
